---
title: "{{.Title}}"{{if .Author}}
author: "{{.Author}}"{{end}}
date: "{{.Date}}"
documentclass: book
fontsize: 10pt
toc-depth: 1
geometry:
  - paperwidth={{.PageWidth}}
  - paperheight={{.PageHeight}}
  - margin=0.5in
mainfont: Arial
monofont: "Courier New"
<<<<<<< HEAD
header-includes: |
  \usepackage{float}
  \floatplacement{figure}{H}
  \usepackage{caption}
  \captionsetup[figure]{
      name=,
      labelsep=none,
      labelformat=empty}
  \usepackage{tikz}
  \newsavebox{\picbox}
  \let\oldincludegraphics\includegraphics
  \renewcommand{\includegraphics}[2][]{
    \savebox{\picbox}{\oldincludegraphics[#1]{#2}}
    \tikz\node [draw=lightgray, rounded corners=8pt, line width=0.5pt,
      minimum width=\wd\picbox,
      minimum height=\ht\picbox, path picture={
        \node at (path picture bounding box.center) {
          \usebox{\picbox}};
      }] {};
  }
  \usepackage{fontspec}
  \usepackage{array}
  \newfontfamily\emojifont{Symbola}
  \usepackage{newunicodechar}
  \newunicodechar{￼}{}
  \InputIfFileExists{templates/url-setup.tex}{}{}
=======
>>>>>>> 8757ebeb
---<|MERGE_RESOLUTION|>--- conflicted
+++ resolved
@@ -4,40 +4,10 @@
 date: "{{.Date}}"
 documentclass: book
 fontsize: 10pt
-toc-depth: 1
 geometry:
   - paperwidth={{.PageWidth}}
   - paperheight={{.PageHeight}}
   - margin=0.5in
 mainfont: Arial
 monofont: "Courier New"
-<<<<<<< HEAD
-header-includes: |
-  \usepackage{float}
-  \floatplacement{figure}{H}
-  \usepackage{caption}
-  \captionsetup[figure]{
-      name=,
-      labelsep=none,
-      labelformat=empty}
-  \usepackage{tikz}
-  \newsavebox{\picbox}
-  \let\oldincludegraphics\includegraphics
-  \renewcommand{\includegraphics}[2][]{
-    \savebox{\picbox}{\oldincludegraphics[#1]{#2}}
-    \tikz\node [draw=lightgray, rounded corners=8pt, line width=0.5pt,
-      minimum width=\wd\picbox,
-      minimum height=\ht\picbox, path picture={
-        \node at (path picture bounding box.center) {
-          \usebox{\picbox}};
-      }] {};
-  }
-  \usepackage{fontspec}
-  \usepackage{array}
-  \newfontfamily\emojifont{Symbola}
-  \usepackage{newunicodechar}
-  \newunicodechar{￼}{}
-  \InputIfFileExists{templates/url-setup.tex}{}{}
-=======
->>>>>>> 8757ebeb
 ---